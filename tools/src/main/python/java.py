--- conflicted
+++ resolved
@@ -37,12 +37,8 @@
     """
 
     def __init__(self, command, logger=None, main_class=None, java=None,
-<<<<<<< HEAD
-                 jar=None, java_opts=None, classpath=None, env_vars=None):
-=======
-                 jar=None, java_opts=None, classpath=None,
+                 jar=None, java_opts=None, classpath=None, env_vars=None,
                  redirect_stderr=True):
->>>>>>> e67d738b
 
         if not java:
             java = self.FindJava(logger)
@@ -76,12 +72,8 @@
         java_command.extend(command)
         logger.debug("Java command: {}".format(java_command))
 
-<<<<<<< HEAD
-        super().__init__(java_command, logger=logger, env_vars=env)
-=======
-        super().__init__(java_command, logger=logger,
+        super().__init__(java_command, logger=logger, env_vars=env,
                          redirect_stderr=redirect_stderr)
->>>>>>> e67d738b
 
     def FindJava(self, logger):
         """
