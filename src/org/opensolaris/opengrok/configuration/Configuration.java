/*
 * CDDL HEADER START
 *
 * The contents of this file are subject to the terms of the
 * Common Development and Distribution License (the "License").
 * You may not use this file except in compliance with the License.
 *
 * See LICENSE.txt included in this distribution for the specific
 * language governing permissions and limitations under the License.
 *
 * When distributing Covered Code, include this CDDL HEADER in each
 * file and include the License file at LICENSE.txt.
 * If applicable, add the following below this CDDL HEADER, with the
 * fields enclosed by brackets "[]" replaced with your own identifying
 * information: Portions Copyright [yyyy] [name of copyright owner]
 *
 * CDDL HEADER END
 */

 /*
 * Copyright (c) 2007, 2016, Oracle and/or its affiliates. All rights reserved.
 */
package org.opensolaris.opengrok.configuration;

import java.beans.ExceptionListener;
import java.beans.XMLDecoder;
import java.beans.XMLEncoder;
import java.io.BufferedInputStream;
import java.io.BufferedOutputStream;
import java.io.BufferedReader;
import java.io.ByteArrayInputStream;
import java.io.ByteArrayOutputStream;
import java.io.File;
import java.io.FileInputStream;
import java.io.FileOutputStream;
import java.io.FileReader;
import java.io.IOException;
import java.io.InputStream;
import java.io.OutputStream;
import java.util.ArrayList;
import java.util.Collections;
import java.util.Date;
import java.util.HashMap;
import java.util.HashSet;
import java.util.LinkedList;
import java.util.List;
import java.util.Map;
import java.util.Set;
import java.util.TreeSet;
import java.util.function.Predicate;
import java.util.logging.Level;
import java.util.logging.Logger;
import org.opensolaris.opengrok.history.RepositoryInfo;
import org.opensolaris.opengrok.index.Filter;
import org.opensolaris.opengrok.index.IgnoredNames;
import org.opensolaris.opengrok.logger.LoggerFactory;

/**
 * Placeholder class for all configuration variables. Due to the multithreaded
 * nature of the web application, each thread will use the same instance of the
 * configuration object for each page request. Class and methods should have
 * package scope, but that didn't work with the XMLDecoder/XMLEncoder.
 */
public final class Configuration {

    private static final Logger LOGGER = LoggerFactory.getLogger(Configuration.class);

    private String ctags;
    /**
     * Should the history log be cached?
     */
    private boolean historyCache;
    /**
     * The maximum time in milliseconds {@code HistoryCache.get()} can take
     * before its result is cached.
     */
    private int historyCacheTime;
    /**
     * Should the history cache be stored in a database?
     */
    private boolean historyCacheInDB;

    private List<Project> projects;
    private Set<Group> groups;
    private String sourceRoot;
    private String dataRoot;
    private List<RepositoryInfo> repositories;
    private String urlPrefix;
    private boolean generateHtml;
    /**
     * Default project will be used, when no project is selected and no project
     * is in cookie, so basically only the first time you open the first page,
     * or when you clear your web cookies
     */
    private Project defaultProject;
    /**
     * Default size of memory to be used for flushing of Lucene docs per thread.
     * Lucene 4.x uses 16MB and 8 threads, so below is a nice tunable.
     */
    private double ramBufferSize;
    private boolean verbose;
    /**
     * If below is set, then we count how many files per project we need to
     * process and print percentage of completion per project.
     */
    private boolean printProgress;
    private boolean allowLeadingWildcard;
    private IgnoredNames ignoredNames;
    private Filter includedNames;
    private String userPage;
    private String userPageSuffix;
    private String bugPage;
    private String bugPattern;
    private String reviewPage;
    private String reviewPattern;
    private String webappLAF;
    private RemoteSCM remoteScmSupported;
    private boolean optimizeDatabase;
    private boolean useLuceneLocking;
    private boolean compressXref;
    private boolean indexVersionedFilesOnly;
    private boolean tagsEnabled;
    private int hitsPerPage;
    private int cachePages;
    private String databaseDriver;
    private String databaseUrl;
    private String CTagsExtraOptionsFile;
    private int scanningDepth;
    private Set<String> allowedSymlinks;
    private boolean obfuscatingEMailAddresses;
    private boolean chattyStatusPage;
    private final Map<String, String> cmds;
    private int tabSize;
    private int command_timeout;
    private boolean scopesEnabled;
<<<<<<< HEAD
    private boolean foldingEnabled;
    private static final Logger logger = Logger.getLogger(Configuration.class.getName());
    
    public static final double defaultRamBufferSize=16;
    public static final int defaultScanningDepth=3;
=======
    /*
     * Set to false if we want to disable fetching history of individual files
     * (by running appropriate SCM command) when the history is not found
     * in history cache for repositories capable of fetching history for
     * directories. This option affects file based history cache only.
     */
    private boolean fetchHistoryWhenNotInCache;
    /*
     * Set to false to disable extended handling of history of files across
     * renames, i.e. support getting diffs of revisions across renames
     * for capable repositories.
     */
    private boolean handleHistoryOfRenamedFiles;

    public static final double defaultRamBufferSize = 16;
    public static final int defaultScanningDepth = 3;
>>>>>>> b528c008

    /**
     * The name of the eftar file relative to the <var>DATA_ROOT</var>, which
     * contains definition tags.
     */
    public static final String EFTAR_DTAGS_FILE = "index/dtags.eftar";
    private transient File dtagsEftar = null;

    /*
     * types of handling history for remote SCM repositories:
     *  ON - index history and display it in webapp
     *  OFF - do not index or display history in webapp
     *  DIRBASED - index history only for repositories capable
     *             of getting history for directories
     *  UIONLY - display history only in webapp (do not index it)
     */
    public enum RemoteSCM {
        ON, OFF, DIRBASED, UIONLY
    }

    /**
     * Get the default tab size (number of space characters per tab character)
     * to use for each project. If {@code <= 0} tabs are read/write as is.
     *
     * @return current tab size set.
     * @see Project#getTabSize()
     * @see org.opensolaris.opengrok.analysis.ExpandTabsReader
     */
    public int getTabSize() {
        return tabSize;
    }

    /**
     * Set the default tab size (number of space characters per tab character)
     * to use for each project. If {@code <= 0} tabs are read/write as is.
     *
     * @param tabSize tabsize to set.
     * @see Project#setTabSize(int)
     * @see org.opensolaris.opengrok.analysis.ExpandTabsReader
     */
    public void setTabSize(int tabSize) {
        this.tabSize = tabSize;
    }

    public int getScanningDepth() {
        return scanningDepth;
    }

    public void setScanningDepth(int scanningDepth) {
        this.scanningDepth = scanningDepth;
    }

    public int getCommandTimeout() {
        return command_timeout;
    }

    public void setCommandTimeout(int timeout) {
        this.command_timeout = timeout;
    }

    /**
     * Creates a new instance of Configuration
     */
    public Configuration() {
        //defaults for an opengrok instance configuration
        setHistoryCache(true);
        setHistoryCacheTime(30);
        setHistoryCacheInDB(false);
        setProjects(new ArrayList<>());
        setGroups(new TreeSet<>());
        setRepositories(new ArrayList<>());
        setUrlPrefix("/source/s?");
        //setUrlPrefix("../s?"); // TODO generate relative search paths, get rid of -w <webapp> option to indexer !
        setCtags(System.getProperty("org.opensolaris.opengrok.analysis.Ctags", "ctags"));
        //below can cause an outofmemory error, since it is defaulting to NO LIMIT
        setRamBufferSize(defaultRamBufferSize); //MB
        setVerbose(false);
        setPrintProgress(false);
        setGenerateHtml(true);
        setQuickContextScan(true);
        setIgnoredNames(new IgnoredNames());
        setIncludedNames(new Filter());
        setUserPage("http://www.myserver.org/viewProfile.jspa?username=");
        setBugPage("http://bugs.myserver.org/bugdatabase/view_bug.do?bug_id=");
        setBugPattern("\\b([12456789][0-9]{6})\\b");
        setReviewPage("http://arc.myserver.org/caselog/PSARC/");
        setReviewPattern("\\b(\\d{4}/\\d{3})\\b"); // in form e.g. PSARC 2008/305
        setWebappLAF("default");
        setRemoteScmSupported(RemoteSCM.OFF);
        setOptimizeDatabase(true);
        setUsingLuceneLocking(false);
        setCompressXref(true);
        setIndexVersionedFilesOnly(false);
        setTagsEnabled(false);
        setHitsPerPage(25);
        setCachePages(5);
        setScanningDepth(defaultScanningDepth); // default depth of scanning for repositories
        setAllowedSymlinks(new HashSet<>());
        //setTabSize(4);
        cmds = new HashMap<>();
        setSourceRoot(null);
        setDataRoot(null);
        setCommandTimeout(600); // 10 minutes
        setScopesEnabled(true);
<<<<<<< HEAD
        setFoldingEnabled(true);
=======
        setFetchHistoryWhenNotInCache(true);
        setHandleHistoryOfRenamedFiles(true);
>>>>>>> b528c008
    }

    public String getRepoCmd(String clazzName) {
        return cmds.get(clazzName);
    }

    public String setRepoCmd(String clazzName, String cmd) {
        if (clazzName == null) {
            return null;
        }
        if (cmd == null || cmd.length() == 0) {
            return cmds.remove(clazzName);
        }
        return cmds.put(clazzName, cmd);
    }

    // just to satisfy bean/de|encoder stuff
    public Map<String, String> getCmds() {
        return Collections.unmodifiableMap(cmds);
    }

    public void setCmds(Map<String, String> cmds) {
        this.cmds.clear();
        this.cmds.putAll(cmds);
    }

    public String getCtags() {
        return ctags;
    }

    public void setCtags(String ctags) {
        this.ctags = ctags;
    }

    public int getCachePages() {
        return cachePages;
    }

    public void setCachePages(int cachePages) {
        this.cachePages = cachePages;
    }

    public int getHitsPerPage() {
        return hitsPerPage;
    }

    public void setHitsPerPage(int hitsPerPage) {
        this.hitsPerPage = hitsPerPage;
    }

    /**
     * Should the history log be cached?
     *
     * @return {@code true} if a {@code HistoryCache} implementation should be
     * used, {@code false} otherwise
     */
    public boolean isHistoryCache() {
        return historyCache;
    }

    /**
     * Set whether history should be cached.
     *
     * @param historyCache if {@code true} enable history cache
     */
    public void setHistoryCache(boolean historyCache) {
        this.historyCache = historyCache;
    }

    /**
     * How long can a history request take before it's cached? If the time is
     * exceeded, the result is cached. This setting only affects
     * {@code FileHistoryCache}.
     *
     * @return the maximum time in milliseconds a history request can take
     * before it's cached
     */
    public int getHistoryCacheTime() {
        return historyCacheTime;
    }

    /**
     * Set the maximum time a history request can take before it's cached. This
     * setting is only respected if {@code FileHistoryCache} is used.
     *
     * @param historyCacheTime maximum time in milliseconds
     */
    public void setHistoryCacheTime(int historyCacheTime) {
        this.historyCacheTime = historyCacheTime;
    }

    public boolean isFetchHistoryWhenNotInCache() {
        return fetchHistoryWhenNotInCache;
    }

    public void setFetchHistoryWhenNotInCache(boolean nofetch) {
        this.fetchHistoryWhenNotInCache = nofetch;
    }

    public boolean isHandleHistoryOfRenamedFiles() {
        return handleHistoryOfRenamedFiles;
    }

    public void setHandleHistoryOfRenamedFiles(boolean enable) {
        this.handleHistoryOfRenamedFiles = enable;
    }

    /**
     * Should the history cache be stored in a database? If yes,
     * {@code JDBCHistoryCache} will be used to cache the history; otherwise,
     * {@code FileHistoryCache} is used.
     *
     * @return whether the history cache should be stored in a database
     */
    public boolean isHistoryCacheInDB() {
        return historyCacheInDB;
    }

    /**
     * Set whether the history cache should be stored in a database, and
     * {@code JDBCHistoryCache} should be used instead of {@code
     * FileHistoryCache}.
     *
     * @param historyCacheInDB whether the history cached should be stored in a
     * database
     */
    public void setHistoryCacheInDB(boolean historyCacheInDB) {
        this.historyCacheInDB = historyCacheInDB;
    }

    public List<Project> getProjects() {
        return projects;
    }

    public void setProjects(List<Project> projects) {
        this.projects = projects;
    }

    /**
     * Adds a group to the set. This is performed upon configuration parsing
     *
     * @param group group
     * @throws IOException when group is not unique across the set
     */
    public void addGroup(Group group) throws IOException {
        if (!groups.add(group)) {
            throw new IOException(
                    String.format("Duplicate group name '%s' in configuration.",
                            group.getName()));
        }
    }

    public Set<Group> getGroups() {
        return groups;
    }

    public void setGroups(Set<Group> groups) {
        this.groups = groups;
    }

    public String getSourceRoot() {
        return sourceRoot;
    }

    public void setSourceRoot(String sourceRoot) {
        this.sourceRoot = sourceRoot;
    }

    public String getDataRoot() {
        return dataRoot;
    }

    public void setDataRoot(String dataRoot) {
        this.dataRoot = dataRoot;
    }

    public List<RepositoryInfo> getRepositories() {
        return repositories;
    }

    public void setRepositories(List<RepositoryInfo> repositories) {
        this.repositories = repositories;
    }

    public String getUrlPrefix() {
        return urlPrefix;
    }

    /**
     * Set the URL prefix to be used by the {@link
     * org.opensolaris.opengrok.analysis.executables.JavaClassAnalyzer} as well
     * as lexers (see {@link org.opensolaris.opengrok.analysis.JFlexXref}) when
     * they create output with html links.
     *
     * @param urlPrefix prefix to use.
     */
    public void setUrlPrefix(String urlPrefix) {
        this.urlPrefix = urlPrefix;
    }

    public void setGenerateHtml(boolean generateHtml) {
        this.generateHtml = generateHtml;
    }

    public boolean isGenerateHtml() {
        return generateHtml;
    }

    public void setDefaultProject(Project defaultProject) {
        this.defaultProject = defaultProject;
    }

    public Project getDefaultProject() {
        return defaultProject;
    }

    public double getRamBufferSize() {
        return ramBufferSize;
    }

    /**
     * set size of memory to be used for flushing docs (default 16 MB) (this can
     * improve index speed a LOT) note that this is per thread (lucene uses 8
     * threads by default in 4.x)
     *
     * @param ramBufferSize new size in MB
     */
    public void setRamBufferSize(double ramBufferSize) {
        this.ramBufferSize = ramBufferSize;
    }

    public boolean isVerbose() {
        return verbose;
    }

    public void setVerbose(boolean verbose) {
        this.verbose = verbose;
    }

    public boolean isPrintProgress() {
        return printProgress;
    }

    public void setPrintProgress(boolean printProgress) {
        this.printProgress = printProgress;
    }

    public void setAllowLeadingWildcard(boolean allowLeadingWildcard) {
        this.allowLeadingWildcard = allowLeadingWildcard;
    }

    public boolean isAllowLeadingWildcard() {
        return allowLeadingWildcard;
    }

    private boolean quickContextScan;

    public boolean isQuickContextScan() {
        return quickContextScan;
    }

    public void setQuickContextScan(boolean quickContextScan) {
        this.quickContextScan = quickContextScan;
    }

    public void setIgnoredNames(IgnoredNames ignoredNames) {
        this.ignoredNames = ignoredNames;
    }

    public IgnoredNames getIgnoredNames() {
        return ignoredNames;
    }

    public void setIncludedNames(Filter includedNames) {
        this.includedNames = includedNames;
    }

    public Filter getIncludedNames() {
        return includedNames;
    }

    public void setUserPage(String userPage) {
        this.userPage = userPage;
    }

    public String getUserPage() {
        return userPage;
    }

    public void setUserPageSuffix(String userPageSuffix) {
        this.userPageSuffix = userPageSuffix;
    }

    public String getUserPageSuffix() {
        return userPageSuffix;
    }

    public void setBugPage(String bugPage) {
        this.bugPage = bugPage;
    }

    public String getBugPage() {
        return bugPage;
    }

    public void setBugPattern(String bugPattern) {
        this.bugPattern = bugPattern;
    }

    public String getBugPattern() {
        return bugPattern;
    }

    public String getReviewPage() {
        return reviewPage;
    }

    public void setReviewPage(String reviewPage) {
        this.reviewPage = reviewPage;
    }

    public String getReviewPattern() {
        return reviewPattern;
    }

    public void setReviewPattern(String reviewPattern) {
        this.reviewPattern = reviewPattern;
    }

    public String getWebappLAF() {
        return webappLAF;
    }

    public void setWebappLAF(String webappLAF) {
        this.webappLAF = webappLAF;
    }

    public RemoteSCM getRemoteScmSupported() {
        return remoteScmSupported;
    }

    public void setRemoteScmSupported(RemoteSCM remoteScmSupported) {
        this.remoteScmSupported = remoteScmSupported;
    }

    public boolean isOptimizeDatabase() {
        return optimizeDatabase;
    }

    public void setOptimizeDatabase(boolean optimizeDatabase) {
        this.optimizeDatabase = optimizeDatabase;
    }

    public boolean isUsingLuceneLocking() {
        return useLuceneLocking;
    }

    public void setUsingLuceneLocking(boolean useLuceneLocking) {
        this.useLuceneLocking = useLuceneLocking;
    }

    public void setCompressXref(boolean compressXref) {
        this.compressXref = compressXref;
    }

    public boolean isCompressXref() {
        return compressXref;
    }

    public boolean isIndexVersionedFilesOnly() {
        return indexVersionedFilesOnly;
    }

    public void setIndexVersionedFilesOnly(boolean indexVersionedFilesOnly) {
        this.indexVersionedFilesOnly = indexVersionedFilesOnly;
    }

    public boolean isTagsEnabled() {
        return this.tagsEnabled;
    }

    public void setTagsEnabled(boolean tagsEnabled) {
        this.tagsEnabled = tagsEnabled;
    }

    private transient Date lastModified;

    /**
     * Get the date of the last index update.
     *
     * @return the time of the last index update.
     */
    public Date getDateForLastIndexRun() {
        if (lastModified == null) {
            File timestamp = new File(getDataRoot(), "timestamp");
            lastModified = new Date(timestamp.lastModified());
        }
        return lastModified;
    }

    public void refreshDateForLastIndexRun() {
        lastModified = null;
    }

    /**
     * Get the contents of a file or empty string if the file cannot be read.
     */
    private static String getFileContent(File file) {
        if (file == null || !file.canRead()) {
            return "";
        }
        FileReader fin = null;
        BufferedReader input = null;
        try {
            fin = new FileReader(file);
            input = new BufferedReader(fin);
            String line;
            StringBuilder contents = new StringBuilder();
            String EOL = System.getProperty("line.separator");
            while ((line = input.readLine()) != null) {
                contents.append(line).append(EOL);
            }
            return contents.toString();
        } catch (java.io.FileNotFoundException e) {
            /*
             * should usually not happen
             */
        } catch (java.io.IOException e) {
            LOGGER.log(Level.WARNING, "failed to read header include file: {0}", e.getMessage());
        } finally {
            if (input != null) {
                try {
                    input.close();
                } catch (Exception e) {
                    /*
                     * nothing we can do about it
                     */ }
            } else if (fin != null) {
                try {
                    fin.close();
                } catch (Exception e) {
                    /*
                     * nothing we can do about it
                     */ }
            }
        }
        return "";
    }

    /**
     * The name of the file relative to the <var>DATA_ROOT</var>, which should
     * be included into the footer of generated web pages.
     */
    public static final String FOOTER_INCLUDE_FILE = "footer_include";

    private transient String footer = null;

    /**
     * Get the contents of the footer include file.
     *
     * @return an empty string if it could not be read successfully, the
     * contents of the file otherwise.
     */
    public String getFooterIncludeFileContent() {
        if (footer == null) {
            footer = getFileContent(new File(getDataRoot(), FOOTER_INCLUDE_FILE));
        }
        return footer;
    }

    /**
     * The name of the file relative to the <var>DATA_ROOT</var>, which should
     * be included into the header of generated web pages.
     */
    public static final String HEADER_INCLUDE_FILE = "header_include";

    private transient String header = null;

    /**
     * Get the contents of the header include file.
     *
     * @return an empty string if it could not be read successfully, the
     * contents of the file otherwise.
     */
    public String getHeaderIncludeFileContent() {
        if (header == null) {
            header = getFileContent(new File(getDataRoot(), HEADER_INCLUDE_FILE));
        }
        return header;
    }

    /**
     * Get the eftar file, which contains definition tags.
     *
     * @return {@code null} if there is no such file, the file otherwise.
     */
    public File getDtagsEftar() {
        if (dtagsEftar == null) {
            File tmp = new File(getDataRoot() + "/" + EFTAR_DTAGS_FILE);
            if (tmp.canRead()) {
                dtagsEftar = tmp;
            }
        }
        return dtagsEftar;
    }

    public String getDatabaseDriver() {
        return databaseDriver;
    }

    public void setDatabaseDriver(String databaseDriver) {
        this.databaseDriver = databaseDriver;
    }

    public String getDatabaseUrl() {
        return databaseUrl;
    }

    public void setDatabaseUrl(String databaseUrl) {
        this.databaseUrl = databaseUrl;
    }

    public String getCTagsExtraOptionsFile() {
        return CTagsExtraOptionsFile;
    }

    public void setCTagsExtraOptionsFile(String filename) {
        this.CTagsExtraOptionsFile = filename;
    }

    public Set<String> getAllowedSymlinks() {
        return allowedSymlinks;
    }

    public void setAllowedSymlinks(Set<String> allowedSymlinks) {
        this.allowedSymlinks = allowedSymlinks;
    }

    public boolean isObfuscatingEMailAddresses() {
        return obfuscatingEMailAddresses;
    }

    public void setObfuscatingEMailAddresses(boolean obfuscate) {
        this.obfuscatingEMailAddresses = obfuscate;
    }

    public boolean isChattyStatusPage() {
        return chattyStatusPage;
    }

    public void setChattyStatusPage(boolean chattyStatusPage) {
        this.chattyStatusPage = chattyStatusPage;
    }

    public boolean isScopesEnabled() {
        return scopesEnabled;
    }

    public void setScopesEnabled(boolean scopesEnabled) {
        this.scopesEnabled = scopesEnabled;
    }
<<<<<<< HEAD
    
    public boolean isFoldingEnabled() {
        return foldingEnabled;
    }
    
    public void setFoldingEnabled(boolean foldingEnabled) {
        this.foldingEnabled = foldingEnabled;
    }
    
=======

>>>>>>> b528c008
    /**
     * Write the current configuration to a file
     *
     * @param file the file to write the configuration into
     * @throws IOException if an error occurs
     */
    public void write(File file) throws IOException {
        try (FileOutputStream out = new FileOutputStream(file)) {
            this.encodeObject(out);
        }
    }

    public String getXMLRepresentationAsString() {
        ByteArrayOutputStream bos = new ByteArrayOutputStream();
        this.encodeObject(bos);
        return bos.toString();
    }

    private void encodeObject(OutputStream out) {
        try (XMLEncoder e = new XMLEncoder(new BufferedOutputStream(out))) {
            e.writeObject(this);
        }
    }

    public static Configuration read(File file) throws IOException {
        try (FileInputStream in = new FileInputStream(file)) {
            return decodeObject(in);
        }
    }

    public static Configuration makeXMLStringAsConfiguration(String xmlconfig) throws IOException {
        final Configuration ret;
        final ByteArrayInputStream in = new ByteArrayInputStream(xmlconfig.getBytes());
        ret = decodeObject(in);
        return ret;
    }

    private static Configuration decodeObject(InputStream in) throws IOException {
        final Object ret;
        final LinkedList<Exception> exceptions = new LinkedList<>();
        ExceptionListener listener = new ExceptionListener() {
            @Override
            public void exceptionThrown(Exception e) {
                exceptions.addLast(e);
            }
        };

        try (XMLDecoder d = new XMLDecoder(new BufferedInputStream(in), null, listener)) {
            ret = d.readObject();
        }

        if (!(ret instanceof Configuration)) {
            throw new IOException("Not a valid config file");
        }

        if (!exceptions.isEmpty()) {
            // There was an exception during parsing.
            // see {@code addGroup}
            if (exceptions.getFirst() instanceof IOException) {
                throw (IOException) exceptions.getFirst();
            }
            throw new IOException(exceptions.getFirst());
        }

        Configuration conf = ((Configuration) ret);

        // Removes all non root groups.
        // This ensures that when the configuration is reloaded then the set 
        // contains only root groups. Subgroups are discovered again
        // as follows below
        conf.groups.removeIf(new Predicate<Group>() {
            @Override
            public boolean test(Group g) {
                return g.getParent() != null;
            }
        });

        // Traversing subgroups and checking for duplicates,
        // effectively transforms the group tree to a structure (Set)
        // supporting an iterator.
        TreeSet<Group> copy = new TreeSet<>();
        LinkedList<Group> stack = new LinkedList<>(conf.groups);
        while (!stack.isEmpty()) {
            Group group = stack.pollFirst();
            stack.addAll(group.getSubgroups());

            if (!copy.add(group)) {
                throw new IOException(
                        String.format("Duplicate group name '%s' in configuration.",
                                group.getName()));
            }
        }
        conf.setGroups(copy);

        return conf;
    }

}<|MERGE_RESOLUTION|>--- conflicted
+++ resolved
@@ -133,13 +133,9 @@
     private int tabSize;
     private int command_timeout;
     private boolean scopesEnabled;
-<<<<<<< HEAD
     private boolean foldingEnabled;
     private static final Logger logger = Logger.getLogger(Configuration.class.getName());
     
-    public static final double defaultRamBufferSize=16;
-    public static final int defaultScanningDepth=3;
-=======
     /*
      * Set to false if we want to disable fetching history of individual files
      * (by running appropriate SCM command) when the history is not found
@@ -156,7 +152,6 @@
 
     public static final double defaultRamBufferSize = 16;
     public static final int defaultScanningDepth = 3;
->>>>>>> b528c008
 
     /**
      * The name of the eftar file relative to the <var>DATA_ROOT</var>, which
@@ -261,12 +256,9 @@
         setDataRoot(null);
         setCommandTimeout(600); // 10 minutes
         setScopesEnabled(true);
-<<<<<<< HEAD
         setFoldingEnabled(true);
-=======
         setFetchHistoryWhenNotInCache(true);
         setHandleHistoryOfRenamedFiles(true);
->>>>>>> b528c008
     }
 
     public String getRepoCmd(String clazzName) {
@@ -828,7 +820,6 @@
     public void setScopesEnabled(boolean scopesEnabled) {
         this.scopesEnabled = scopesEnabled;
     }
-<<<<<<< HEAD
     
     public boolean isFoldingEnabled() {
         return foldingEnabled;
@@ -838,9 +829,6 @@
         this.foldingEnabled = foldingEnabled;
     }
     
-=======
-
->>>>>>> b528c008
     /**
      * Write the current configuration to a file
      *
