--- conflicted
+++ resolved
@@ -24,14 +24,6 @@
 -->
 <project xmlns="http://maven.apache.org/POM/4.0.0" xmlns:xsi="http://www.w3.org/2001/XMLSchema-instance" xsi:schemaLocation="http://maven.apache.org/POM/4.0.0 http://maven.apache.org/maven-v4_0_0.xsd">
     <modelVersion>4.0.0</modelVersion>
-<<<<<<< HEAD
-=======
-    <groupId>org.opensolaris.opengrok</groupId>
-    <artifactId>opengrok</artifactId>
-    <packaging>jar</packaging>
-    <version>1.1-rc25</version>
-    <name>OpenGrok Indexer</name>
->>>>>>> d49429b8
 
     <parent>
         <groupId>org.opengrok</groupId>
@@ -40,7 +32,7 @@
     </parent>
 
     <artifactId>opengrok</artifactId>
-    <version>1.1-rc24</version>
+    <version>1.1-rc25</version>
     <packaging>jar</packaging>
 
     <name>OpenGrok Indexer</name>
@@ -77,6 +69,11 @@
         <dependency>
             <groupId>org.apache.lucene</groupId>
             <artifactId>lucene-queryparser</artifactId>
+        </dependency>
+        <dependency>
+            <groupId>org.apache.lucene</groupId>
+            <artifactId>lucene-backward-codecs</artifactId>
+            <version>${lucene.version}</version>
         </dependency>
         <dependency>
             <groupId>org.apache.lucene</groupId>
@@ -107,229 +104,7 @@
 
     </dependencies>
 
-<<<<<<< HEAD
     <build>
-=======
-        <testResources>
-            <testResource>
-                <targetPath>org/opensolaris/opengrok/history/</targetPath>
-                <directory>../test/org/opensolaris/opengrok/history/</directory>
-                <excludes>
-                    <exclude>*.java</exclude>
-                </excludes>
-            </testResource>
-            <testResource>
-                <targetPath>org/opensolaris/opengrok/analysis/</targetPath>
-                <directory>../test/org/opensolaris/opengrok/analysis/</directory>
-                <excludes>
-                    <exclude>*.java</exclude>
-                </excludes>
-            </testResource>
-            <testResource>
-                <targetPath>org/opensolaris/opengrok/analysis/ada/</targetPath>
-                <directory>../test/org/opensolaris/opengrok/analysis/ada/</directory>
-                <excludes>
-                    <exclude>*.java</exclude>
-                </excludes>
-            </testResource>
-            <testResource>
-                <targetPath>org/opensolaris/opengrok/analysis/archive/</targetPath>
-                <directory>../test/org/opensolaris/opengrok/analysis/archive/</directory>
-                <excludes>
-                    <exclude>*.java</exclude>
-                </excludes>
-            </testResource>
-            <testResource>
-                <targetPath>org/opensolaris/opengrok/analysis/clojure/</targetPath>
-                <directory>../test/org/opensolaris/opengrok/analysis/clojure/</directory>
-                <excludes>
-                    <exclude>*.java</exclude>
-                </excludes>
-            </testResource>
-            <testResource>
-                <targetPath>org/opensolaris/opengrok/analysis/csharp/</targetPath>
-                <directory>../test/org/opensolaris/opengrok/analysis/csharp/</directory>
-                <excludes>
-                    <exclude>*.java</exclude>
-                </excludes>
-            </testResource>
-            <testResource>
-                <targetPath>org/opensolaris/opengrok/analysis/document/</targetPath>
-                <directory>../test/org/opensolaris/opengrok/analysis/document/</directory>
-                <excludes>
-                    <exclude>*.java</exclude>
-                </excludes>
-            </testResource>
-            <testResource>
-                <targetPath>org/opensolaris/opengrok/analysis/eiffel/</targetPath>
-                <directory>../test/org/opensolaris/opengrok/analysis/eiffel/</directory>
-                <excludes>
-                    <exclude>*.java</exclude>
-                </excludes>
-            </testResource>
-            <testResource>
-                <targetPath>org/opensolaris/opengrok/analysis/erlang/</targetPath>
-                <directory>../test/org/opensolaris/opengrok/analysis/erlang/</directory>
-                <excludes>
-                    <exclude>*.java</exclude>
-                </excludes>
-            </testResource>
-            <testResource>
-                <targetPath>org/opensolaris/opengrok/analysis/executables/</targetPath>
-                <directory>../test/org/opensolaris/opengrok/analysis/executables/</directory>
-                <excludes>
-                    <exclude>*.java</exclude>
-                </excludes>
-            </testResource>
-            <testResource>
-                <targetPath>org/opensolaris/opengrok/analysis/fortran/</targetPath>
-                <directory>../test/org/opensolaris/opengrok/analysis/fortran/</directory>
-                <excludes>
-                    <exclude>*.java</exclude>
-                </excludes>
-            </testResource>
-            <testResource>
-                <targetPath>org/opensolaris/opengrok/analysis/golang/</targetPath>
-                <directory>../test/org/opensolaris/opengrok/analysis/golang/</directory>
-                <excludes>
-                    <exclude>*.java</exclude>
-                </excludes>
-            </testResource>
-            <testResource>
-                <targetPath>org/opensolaris/opengrok/analysis/lua/</targetPath>
-                <directory>../test/org/opensolaris/opengrok/analysis/lua/</directory>
-                <excludes>
-                    <exclude>*.java</exclude>
-                </excludes>
-            </testResource>
-            <testResource>
-                <targetPath>org/opensolaris/opengrok/analysis/java/</targetPath>
-                <directory>../test/org/opensolaris/opengrok/analysis/java/</directory>
-                <excludes>
-                    <exclude>*.java</exclude>
-                </excludes>
-            </testResource>
-            <testResource>
-                <targetPath>org/opensolaris/opengrok/analysis/javascript/</targetPath>
-                <directory>../test/org/opensolaris/opengrok/analysis/javascript/</directory>
-                <excludes>
-                    <exclude>*.java</exclude>
-                </excludes>
-            </testResource>
-            <testResource>
-                <targetPath>org/opensolaris/opengrok/analysis/json/</targetPath>
-                <directory>../test/org/opensolaris/opengrok/analysis/json/</directory>
-                <excludes>
-                    <exclude>*.java</exclude>
-                </excludes>
-            </testResource>
-            <testResource>
-                <targetPath>org/opensolaris/opengrok/analysis/perl/</targetPath>
-                <directory>../test/org/opensolaris/opengrok/analysis/perl/</directory>
-                <excludes>
-                    <exclude>*.java</exclude>
-                </excludes>
-            </testResource>
-            <testResource>
-                <targetPath>org/opensolaris/opengrok/analysis/php/</targetPath>
-                <directory>../test/org/opensolaris/opengrok/analysis/php/</directory>
-                <excludes>
-                    <exclude>*.java</exclude>
-                </excludes>
-            </testResource>
-            <testResource>
-                <targetPath>org/opensolaris/opengrok/analysis/powershell/</targetPath>
-                <directory>../test/org/opensolaris/opengrok/analysis/powershell/</directory>
-                <excludes>
-                    <exclude>*.java</exclude>
-                </excludes>
-            </testResource>
-            <testResource>
-                <targetPath>org/opensolaris/opengrok/analysis/python/</targetPath>
-                <directory>../test/org/opensolaris/opengrok/analysis/python/</directory>
-                <excludes>
-                    <exclude>*.java</exclude>
-                </excludes>
-            </testResource>
-            <testResource>
-                <targetPath>org/opensolaris/opengrok/analysis/ruby/</targetPath>
-                <directory>../test/org/opensolaris/opengrok/analysis/ruby/</directory>
-                <excludes>
-                    <exclude>*.java</exclude>
-                </excludes>
-            </testResource>
-            <testResource>
-                <targetPath>org/opensolaris/opengrok/analysis/rust/</targetPath>
-                <directory>../test/org/opensolaris/opengrok/analysis/rust/</directory>
-                <excludes>
-                    <exclude>*.java</exclude>
-                </excludes>
-            </testResource>
-            <testResource>
-                <targetPath>org/opensolaris/opengrok/analysis/scala/</targetPath>
-                <directory>../test/org/opensolaris/opengrok/analysis/scala/</directory>
-                <excludes>
-                    <exclude>*.java</exclude>
-                </excludes>
-            </testResource>
-            <testResource>
-                <targetPath>org/opensolaris/opengrok/analysis/sql/</targetPath>
-                <directory>../test/org/opensolaris/opengrok/analysis/sql/</directory>
-                <excludes>
-                    <exclude>*.java</exclude>
-                </excludes>
-            </testResource>
-            <testResource>
-                <targetPath>org/opensolaris/opengrok/analysis/tcl/</targetPath>
-                <directory>../test/org/opensolaris/opengrok/analysis/tcl/</directory>
-                <excludes>
-                    <exclude>*.java</exclude>
-                </excludes>
-            </testResource>
-            <testResource>
-                <targetPath>org/opensolaris/opengrok/analysis/haskell/</targetPath>
-                <directory>../test/org/opensolaris/opengrok/analysis/haskell/</directory>
-                <excludes>
-                    <exclude>*.java</exclude>
-                </excludes>
-            </testResource>
-            <testResource>
-                <targetPath>org/opensolaris/opengrok/analysis/java/</targetPath>
-                <directory>../test/org/opensolaris/opengrok/analysis/java/</directory>
-                <excludes>
-                    <exclude>*.java</exclude>
-                </excludes>
-            </testResource>
-            <testResource>
-                <targetPath>org/opensolaris/opengrok/analysis/sh/</targetPath>
-                <directory>../test/org/opensolaris/opengrok/analysis/sh/</directory>
-                <excludes>
-                    <exclude>*.java</exclude>
-                </excludes>
-            </testResource>
-            <testResource>
-                <targetPath>org/opensolaris/opengrok/analysis/swift/</targetPath>
-                <directory>../test/org/opensolaris/opengrok/analysis/swift/</directory>
-                <excludes>
-                    <exclude>*.java</exclude>
-                </excludes>
-            </testResource>
-            <testResource>
-                <targetPath>org/opensolaris/opengrok/analysis/vb/</targetPath>
-                <directory>../test/org/opensolaris/opengrok/analysis/vb/</directory>
-                <excludes>
-                    <exclude>*.java</exclude>
-                </excludes>
-            </testResource>
-            <testResource>
-                <targetPath>org/opensolaris/opengrok/index/</targetPath>
-                <directory>../test/org/opensolaris/opengrok/index/</directory>
-                <excludes>
-                    <exclude>*.java</exclude>
-                </excludes>
-            </testResource>
-        </testResources>
->>>>>>> d49429b8
 
         <plugins>
 
@@ -506,74 +281,4 @@
         </plugins>
     </build>
 
-<<<<<<< HEAD
-=======
-    <dependencies>
-        <dependency>
-            <groupId>org.apache.bcel</groupId>
-            <artifactId>bcel</artifactId>
-        </dependency>
-        <dependency>
-            <groupId>org.apache.lucene</groupId>
-            <artifactId>lucene-core</artifactId>
-        </dependency>
-        <dependency>
-            <groupId>org.apache.lucene</groupId>
-            <artifactId>lucene-analyzers-common</artifactId>
-        </dependency>
-        <dependency>
-            <groupId>org.apache.lucene</groupId>
-            <artifactId>lucene-highlighter</artifactId>
-        </dependency>
-        <dependency>
-            <groupId>org.apache.lucene</groupId>
-            <artifactId>lucene-join</artifactId>
-        </dependency>
-        <dependency>
-            <groupId>org.apache.lucene</groupId>
-            <artifactId>lucene-memory</artifactId>
-        </dependency>
-        <dependency>
-            <groupId>org.apache.lucene</groupId>
-            <artifactId>lucene-queries</artifactId>
-        </dependency>
-        <dependency>
-            <groupId>org.apache.lucene</groupId>
-            <artifactId>lucene-queryparser</artifactId>
-        </dependency>
-        <dependency>
-            <groupId>org.apache.lucene</groupId>
-            <artifactId>lucene-backward-codecs</artifactId>
-	    <version>${lucene.version}</version>
-        </dependency>
-        <dependency>
-            <groupId>org.apache.lucene</groupId>
-            <artifactId>lucene-suggest</artifactId>
-        </dependency>
-        <dependency>
-            <groupId>javax.servlet</groupId>
-            <artifactId>servlet-api</artifactId>
-        </dependency>
-        <dependency>
-            <groupId>com.googlecode.json-simple</groupId>
-            <artifactId>json-simple</artifactId>
-        </dependency>
-        <dependency>
-            <groupId>org.opensolaris.opengrok</groupId>
-            <artifactId>jrcs</artifactId>
-            <version>${project.version}</version>
-        </dependency>
-        <dependency>
-            <groupId>org.apache.ant</groupId>
-            <artifactId>ant</artifactId>
-        </dependency>
-        <dependency>
-            <groupId>junit</groupId>
-            <artifactId>junit</artifactId>
-            <scope>test</scope>
-        </dependency>
-
-    </dependencies>
-
->>>>>>> d49429b8
 </project>