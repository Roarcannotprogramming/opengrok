--- conflicted
+++ resolved
@@ -24,28 +24,15 @@
 -->
 <project xmlns="http://maven.apache.org/POM/4.0.0" xmlns:xsi="http://www.w3.org/2001/XMLSchema-instance" xsi:schemaLocation="http://maven.apache.org/POM/4.0.0 http://maven.apache.org/maven-v4_0_0.xsd">
     <modelVersion>4.0.0</modelVersion>
-<<<<<<< HEAD
 
     <parent>
         <groupId>org.opengrok</groupId>
-        <artifactId>opengrok</artifactId>
-        <version>1.1-SNAPSHOT</version>
-=======
-    <groupId>org.opensolaris.opengrok</groupId>
-    <artifactId>opengrok</artifactId>
-    <packaging>jar</packaging>
-    <version>1.1-rc23</version>
-    <name>OpenGrok Indexer</name>
-
-    <parent>
-        <groupId>org.opensolaris.opengrok</groupId>
         <artifactId>opengrok-top</artifactId>
         <version>1.1-rc23</version>
->>>>>>> acee7248
     </parent>
 
     <artifactId>opengrok-indexer</artifactId>
-    <version>1.1-SNAPSHOT</version>
+    <version>1.1-rc23</version>
     <packaging>jar</packaging>
 
     <name>OpenGrok Indexer</name>
@@ -115,26 +102,22 @@
     <build>
 
         <plugins>
-            <plugin>
-                <artifactId>maven-assembly-plugin</artifactId>
+
+            <plugin>
+                <groupId>org.apache.maven.plugins</groupId>
+                <artifactId>maven-jar-plugin</artifactId>
+                <version>3.0.2</version>
                 <configuration>
                     <archive>
                         <manifest>
-                            <mainClass>org.opengrok.index.Indexer</mainClass>
+                            <mainClass>org.opensolaris.opengrok.index.Indexer</mainClass>
+                            <addClasspath>true</addClasspath>
+                            <classpathPrefix>lib/</classpathPrefix>
                         </manifest>
+                        <manifestEntries>
+                        </manifestEntries>
                     </archive>
-                    <descriptorRefs>
-                        <descriptorRef>jar-with-dependencies</descriptorRef>
-                    </descriptorRefs>
-                </configuration>
-                <executions>
-                    <execution>
-                        <phase>package</phase>
-                        <goals>
-                            <goal>single</goal>
-                        </goals>
-                    </execution>
-                </executions>
+                </configuration>
             </plugin>
 
             <plugin>
@@ -146,7 +129,6 @@
                         <goals>
                             <goal>generate</goal>
                         </goals>
-                        <phase>generate-sources</phase>
                         <configuration>
                             <lexDefinitions>
                                 <lexDefinition>${basedir}/target/jflex-sources</lexDefinition>
@@ -156,70 +138,12 @@
                     </execution>
                 </executions>
             </plugin>
-<<<<<<< HEAD
             
             <!-- patches jflex generated files to stop increasing buffer beyond token size that lucene accepts
             https://github.com/OpenGrok/OpenGrok/issues/1170 make parsers stop producing tokens > 32766 chars
             at least for PlainFullTokenizer, PlainSymbolTokenizer, JavaScriptSymbolTokenizer, JavaSymbolTokenizer
             use below
             -->
- 
-            <plugin>                                                                                                                                                                                                                        
-                <groupId>com.google.code.maven-replacer-plugin</groupId>                                                                                                                                                                     
-                <artifactId>replacer</artifactId>                                                                                                                                                                                            
-                <version>1.5.3</version>                                                                                                                                                                                                     
-                <executions>                                                                                                                                                                                                                 
-                    <execution>                                                                                                                                                                                                              
-                        <phase>generate-sources</phase>                                                                                                                                                                                      
-                        <goals>                                                                                                                                                                                                              
-                            <goal>replace</goal>                                                                                                                                                                                             
-                        </goals>                                                                                                                                                                                                             
-                    </execution>                                                                                                                                                                                                             
-                </executions>                                                                                                                                                                                                                
-                <configuration>                                                                                                                                                                                                              
-                    <filesToInclude>                                                                                                                                                                                                         
-                        ${basedir}/target/generated-sources/jflex/org/opengrok/analysis/java/JavaSymbolTokenizer.java,${basedir}/target/generated-sources/jflex/org/opengrok/analysis/javascript/JavaScriptSymbolTokenizer.java,${basedir}/target/generated-sources/jflex/org/opengrok/analysis/plain/PlainFullTokenizer.java,${basedir}/target/generated-sources/jflex/org/opengrok/analysis/plain/PlainSymbolTokenizer.java
-                    </filesToInclude>                                                                                                                                                                                                        
-                    <replacements>                                                                                                                                                                                                           
-                        <replacement>                                                                                                                                                                                                        
-                            <token>private static final int ZZ_BUFFERSIZE =</token>                                                                                                                                                          
-                            <value>private int ZZ_BUFFERSIZE =</value>                                                                                                                                                                       
-                        </replacement>                                                                                                                                                                                                       
-                        <replacement>                                                                                                                                                                                                        
-                            <token>int requested = zzBuffer\.length - zzEndRead;</token>                                                                                                                                                     
-                            <value>int requested = zzBuffer.length - zzEndRead - zzFinalHighSurrogate;</value>                                                                                                                               
-                        </replacement>                                                                                                                                                                                                       
-                        <replacement>                                                                                                                                                                                                        
-                            <token>(zzFinalHighSurrogate = 1;)(\r?\n)</token>                                                                                                                                                                
-                            <value>$1$2          if (numRead == 1) { return true; }$2</value>                                                                                                                                                
-                        </replacement>                                                                                                                                                                                                       
-                                                                                                                                                                                                                                             
-                        <replacement>                                                                                                                                                                                                        
-                            <token>[ \t]*/\* is the buffer big enough\? \*/\s+if \(zzCurrentPos >= zzBuffer\.length.*?\}[ \t]*\r?\n</token>                                                                                                  
-                            <value></value>                                                                                                                                                                                                  
-                        </replacement>                                                                                                                                                                                                       
-                        <!-- also revert 0 character check that got in with 1.6.1 : https://github.com/jflex-de/jflex/blob/master/jflex/examples/zero-reader/README.md -->                                                                                           
-                        <replacement>                                                                                                                                                                                                        
-                            <token>[ \t]*/\* not supposed to occur according to specification of java\.io\.Reader \*/\s+if \(numRead == 0.*?\}[ \t]*\r?\n</token>                                                                            
-                            <value></value>                                                                                                                                                                                                  
-                        </replacement>                                                                                                                                                                                                       
-                                                                                                                                                                                                                                             
-                    </replacements>                                                                                                                                                                                                          
-                    <regexFlags>                                                                                                                                                                                                      
-                        <regexFlag>DOTALL</regexFlag>                                                                                                                                                                                 
-                    </regexFlags>                                                                                                                                                                                                   
-                </configuration>                                                                                                                                                                                                             
-            </plugin>                                        
-=======
-
-            <!--  add the same fix as is in build.xml to patch jflex generated files to stop increasing buffer beyond token size that lucene accepts
-            https://github.com/OpenGrok/OpenGrok/issues/1170 make parsers stop producing tokens > 32766 chars
-            at least for PlainFullTokenizer, PlainSymbolTokenizer, JavaScriptSymbolTokenizer, JavaSymbolTokenizer
-            use below
-
-            DON'T forget to SYNC this with ../build.xml !!!
-
-            -->
 
             <plugin>
                 <groupId>com.google.code.maven-replacer-plugin</groupId>
@@ -267,7 +191,6 @@
                     </regexFlags>
                 </configuration>
             </plugin>
->>>>>>> acee7248
 
             <plugin>
                 <groupId>org.apache.maven.plugins</groupId>
