/*
 * CDDL HEADER START
 *
 * The contents of this file are subject to the terms of the
 * Common Development and Distribution License (the "License").
 * You may not use this file except in compliance with the License.
 *
 * See LICENSE.txt included in this distribution for the specific
 * language governing permissions and limitations under the License.
 *
 * When distributing Covered Code, include this CDDL HEADER in each
 * file and include the License file at LICENSE.txt.
 * If applicable, add the following below this CDDL HEADER, with the
 * fields enclosed by brackets "[]" replaced with your own identifying
 * information: Portions Copyright [yyyy] [name of copyright owner]
 *
 * CDDL HEADER END
 */

/*
 * Copyright (c) 2005, 2018, Oracle and/or its affiliates. All rights reserved.
<<<<<<< HEAD
 * Portions Copyright (c) 2017, 2019, Chris Fraire <cfraire@me.com>.
=======
 * Portions Copyright (c) 2017, 2020, Chris Fraire <cfraire@me.com>.
>>>>>>> 9effdf29
 */
package org.opengrok.indexer.analysis.plain;

import java.io.IOException;
import java.io.Reader;
import java.io.Writer;
import org.apache.lucene.document.Document;
import org.opengrok.indexer.analysis.AnalyzerFactory;
import org.opengrok.indexer.analysis.JFlexXref;
import org.opengrok.indexer.analysis.NumLinesLOC;
import org.opengrok.indexer.analysis.OGKTextField;
import org.opengrok.indexer.analysis.StreamSource;
import org.opengrok.indexer.analysis.TextAnalyzer;
import org.opengrok.indexer.analysis.WriteXrefArgs;
import org.opengrok.indexer.analysis.Xrefer;
import org.opengrok.indexer.search.QueryBuilder;

/**
 * Analyzes HTML files.
 *
 * Created on September 30, 2005
 * @author Chandan
 */
public class XMLAnalyzer extends TextAnalyzer {

    /**
     * Creates a new instance of XMLAnalyzer.
     * @param factory factory to be used
     */
    protected XMLAnalyzer(AnalyzerFactory factory) {
        super(factory);
    }

    /**
     * @return {@code "XML"}
     */
    @Override
    public String getCtagsLang() {
        return "XML";
    }

    /**
     * Gets a version number to be used to tag processed documents so that
     * re-analysis can be re-done later if a stored version number is different
     * from the current implementation.
     * @return 20180112_00
     */
    @Override
    protected int getSpecializedVersionNo() {
        return 20180112_00; // Edit comment above too!
    }

    @Override
    public void analyze(Document doc, StreamSource src, Writer xrefOut) throws IOException {
        doc.add(new OGKTextField(QueryBuilder.FULL,
            getReader(src.getStream())));

        if (xrefOut != null) {
            try (Reader in = getReader(src.getStream())) {
                WriteXrefArgs args = new WriteXrefArgs(in, xrefOut);
                args.setProject(project);
                Xrefer xref = writeXref(args);

                String path = doc.get(QueryBuilder.PATH);
                addNumLinesLOC(doc, new NumLinesLOC(path, xref.getLineNumber(), xref.getLOC()));
            }
        }
    }

    /**
     * Creates a wrapped {@link XMLXref} instance.
     * @param reader the data to produce xref for
     * @return an xref instance
     */
    @Override
    protected JFlexXref newXref(Reader reader) {
        return new JFlexXref(new XMLXref(reader));
    }
}<|MERGE_RESOLUTION|>--- conflicted
+++ resolved
@@ -19,11 +19,7 @@
 
 /*
  * Copyright (c) 2005, 2018, Oracle and/or its affiliates. All rights reserved.
-<<<<<<< HEAD
- * Portions Copyright (c) 2017, 2019, Chris Fraire <cfraire@me.com>.
-=======
  * Portions Copyright (c) 2017, 2020, Chris Fraire <cfraire@me.com>.
->>>>>>> 9effdf29
  */
 package org.opengrok.indexer.analysis.plain;
 
